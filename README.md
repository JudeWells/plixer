--- conflicted
+++ resolved
@@ -9,13 +9,8 @@
 ```
 1.  **Clone the repository:**
     ```bash
-<<<<<<< HEAD
-    git clone <your-repo-url>
-    cd VoxelDiff2
-=======
     git clone git@github.com:JudeWells/plixer.git
     cd plixer
->>>>>>> 12d4d092
     ```
 
 2.  **Install dependencies:**
